{
  "Sample": {
    "Title": "A React & Redux single-page application authorizing an ASP.NET Core Web API to call MS Graph API on behalf of a signed in user",
    "Level": 200,
    "Client": "React & Redux SPA",
    "Service": "ASP.NET Core Web API",
    "RepositoryUrl": "ms-identity-javascript-react-spa-dotnetcore-webapi-obo",
    "Endpoint": "AAD v2.0"
  },
  "AADApps": [
    {
      "Id": "service",
      "Name": "ProfileAPI",
      "Kind": "WebApi",
      "PasswordCredentials": "Auto",
      "Audience": "AzureADMultipleOrgs",
      "HomePage": "https://localhost:44351/api/profile/",
      "RequiredResourcesAccess": [
        {
          "Resource": "Microsoft Graph",
          "DelegatedPermissions": [ "User.Read", "offline_access" ]
        }
      ],
      "ManualSteps": [
        {
          "Comment": "Navigate to the Manifest page and change 'signInAudience' to 'AzureADandPersonalMicrosoftAccount'."
<<<<<<< HEAD
=======
        },
        {
          "Comment": "Navigate to the Manifest page and change 'accessTokenAcceptedVersion' to 2."
        },
        {
          "Comment": "Navigate to the Manifest page, find the entry for 'KnownClientApplications' and add the clientId of ProfileSPA."
        }
      ]
    },
    {
      "Id": "client",
      "Name": "ProfileSPA",
      "Kind": "SinglePageApplication",
      "Audience": "AzureADMultipleOrgs",
      "HomePage": "http://localhost:3000",
      "ReplyUrls": "http://localhost:3000",
      "RequiredResourcesAccess": [
        {
          "Resource": "Microsoft Graph",
          "DelegatedPermissions": [ "User.Read" ]
>>>>>>> f0fcde53
        },
        {
          "Comment": "Navigate to the Manifest page and change 'accessTokenAcceptedVersion' to 2."
        }
      ]
    },
    {
      "Id": "client",
      "Name": "ProfileSPAApp",
      "Kind": "SinglePageApplication",      
      "HomePage": "https://localhost:44351/",
      "ReplyUrls": "http://localhost:3000",
      "RequiredResourcesAccess": [        
        {
					"Resource": "service",
					"DelegatedPermissions": [ "access_as_user" ]
				}
      ],
      "ManualSteps": [
        {
          "Comment": "Navigate to the Manifest page and change 'signInAudience' to 'AzureADandPersonalMicrosoftAccount'."
        },
        {
<<<<<<< HEAD
          "Comment": "Navigate to the Expose an API blade and change the Application ID URI to use the https pattern. i.e. https://<tenant_domain>/ProfileAPI"
=======
          "Comment": "Navigate to the Manifest page and change 'accessTokenAcceptedVersion' to 2."
        },
        {
          "Comment": "Navigate 'ProfileSPA/src/utils/authConfig.js' and convert the 'resourceScope' value into the form 'api://{client_id}/.default'"
>>>>>>> f0fcde53
        }
      ]
    }
  ],
  "CodeConfiguration": [
    {
      "App": "service",
      "SettingKind": "Text",
      "SettingFile": "\\..\\ProfileAPI\\appsettings.json",
      "Mappings": [
        {
          "key": "Domain",
          "value": "$tenantName"
        },
        {
          "key": "ClientId",
          "value": "service.AppId"
        },
        {
          "key": "ClientSecret",
          "value": "service.AppKey"
        }
      ]
    },

    {
      "App": "client",
      "SettingKind": "Replace",
      "SettingFile": "\\..\\ProfileSPA\\src\\utils\\authConfig.js",
      "Mappings": [
        {
          "key": "Enter the Client Id (aka 'Application ID')",
          "value": "client.AppId"
        },
        {
<<<<<<< HEAD
          "key": "Enter the Profile APIs base address, e.g. 'https://contoso.onmicrosoft.com/ProfileAPI'",
          "value": "'$serviceIdentifierUri'"
        },
        {
          "key": "Enter the API scopes as declared in the app registration 'Expose an Api' blade in the form of 'https://contoso.onmicrosoft.com/ProfileAPI/access_as_user'",
          "value": "'$serviceIdentifierUri'+'/access_as_user'"
=======
          "key": "Enter the API scopes as declared in the app registration 'Expose an Api' blade in the form of 'api://{client_id}/.default'",
          "value": "service.Scope"
        },
        {
          "key": "Enter the Web APIs base address, e.g. 'https://localhost:44351/api/profile/'",
          "value": "service.HomePage"
>>>>>>> f0fcde53
        }
      ]
    }
  ]
}<|MERGE_RESOLUTION|>--- conflicted
+++ resolved
@@ -24,29 +24,6 @@
       "ManualSteps": [
         {
           "Comment": "Navigate to the Manifest page and change 'signInAudience' to 'AzureADandPersonalMicrosoftAccount'."
-<<<<<<< HEAD
-=======
-        },
-        {
-          "Comment": "Navigate to the Manifest page and change 'accessTokenAcceptedVersion' to 2."
-        },
-        {
-          "Comment": "Navigate to the Manifest page, find the entry for 'KnownClientApplications' and add the clientId of ProfileSPA."
-        }
-      ]
-    },
-    {
-      "Id": "client",
-      "Name": "ProfileSPA",
-      "Kind": "SinglePageApplication",
-      "Audience": "AzureADMultipleOrgs",
-      "HomePage": "http://localhost:3000",
-      "ReplyUrls": "http://localhost:3000",
-      "RequiredResourcesAccess": [
-        {
-          "Resource": "Microsoft Graph",
-          "DelegatedPermissions": [ "User.Read" ]
->>>>>>> f0fcde53
         },
         {
           "Comment": "Navigate to the Manifest page and change 'accessTokenAcceptedVersion' to 2."
@@ -70,14 +47,7 @@
           "Comment": "Navigate to the Manifest page and change 'signInAudience' to 'AzureADandPersonalMicrosoftAccount'."
         },
         {
-<<<<<<< HEAD
           "Comment": "Navigate to the Expose an API blade and change the Application ID URI to use the https pattern. i.e. https://<tenant_domain>/ProfileAPI"
-=======
-          "Comment": "Navigate to the Manifest page and change 'accessTokenAcceptedVersion' to 2."
-        },
-        {
-          "Comment": "Navigate 'ProfileSPA/src/utils/authConfig.js' and convert the 'resourceScope' value into the form 'api://{client_id}/.default'"
->>>>>>> f0fcde53
         }
       ]
     }
@@ -113,21 +83,12 @@
           "value": "client.AppId"
         },
         {
-<<<<<<< HEAD
           "key": "Enter the Profile APIs base address, e.g. 'https://contoso.onmicrosoft.com/ProfileAPI'",
           "value": "'$serviceIdentifierUri'"
         },
         {
           "key": "Enter the API scopes as declared in the app registration 'Expose an Api' blade in the form of 'https://contoso.onmicrosoft.com/ProfileAPI/access_as_user'",
           "value": "'$serviceIdentifierUri'+'/access_as_user'"
-=======
-          "key": "Enter the API scopes as declared in the app registration 'Expose an Api' blade in the form of 'api://{client_id}/.default'",
-          "value": "service.Scope"
-        },
-        {
-          "key": "Enter the Web APIs base address, e.g. 'https://localhost:44351/api/profile/'",
-          "value": "service.HomePage"
->>>>>>> f0fcde53
         }
       ]
     }
