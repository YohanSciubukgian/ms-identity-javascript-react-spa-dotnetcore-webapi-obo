--- conflicted
+++ resolved
@@ -6,8 +6,6 @@
     [Parameter(Mandatory=$False, HelpMessage='Azure environment to use while running the script (it defaults to AzureCloud)')]
     [string] $azureEnvironmentName
 )
-
-#Requires -Modules AzureAD
 
 <#
  This script creates the Azure AD applications needed for this sample and updates the configuration files
@@ -267,14 +265,10 @@
    $serviceAppKey = $pw
    # create the application 
    $serviceAadApplication = New-AzureADApplication -DisplayName "ProfileAPI" `
-<<<<<<< HEAD
-=======
                                                    -HomePage "https://localhost:44351/api/profile/" `
->>>>>>> f0fcde53
                                                    -AvailableToOtherTenants $True `
                                                    -PasswordCredentials $key `
                                                    -PublicClient $False
-
    $serviceIdentifierUri = 'api://'+$serviceAadApplication.AppId
    Set-AzureADApplication -ObjectId $serviceAadApplication.ObjectId -IdentifierUris $serviceIdentifierUri
 
@@ -341,21 +335,12 @@
    Write-Host "Granted permissions."
 
    # Create the client AAD application
-<<<<<<< HEAD
-   Write-Host "Creating the AAD application (ProfileSPAApp)"
-   # create the application 
-   $clientAadApplication = New-AzureADApplication -DisplayName "ProfileSPAApp" `
-                                                  -HomePage "https://localhost:44351/" `
-                                                  -ReplyUrls "http://localhost:3000" `
-                                                  -IdentifierUris "https://$tenantName/ProfileSPAApp" `
-=======
    Write-Host "Creating the AAD application (ProfileSPA)"
    # create the application 
    $clientAadApplication = New-AzureADApplication -DisplayName "ProfileSPA" `
                                                   -HomePage "http://localhost:3000" `
                                                   -ReplyUrls "http://localhost:3000" `
                                                   -IdentifierUris "https://$tenantName/ProfileSPA" `
->>>>>>> f0fcde53
                                                   -AvailableToOtherTenants $True `
                                                   -Oauth2AllowImplicitFlow $true `
                                                   -PublicClient $False
@@ -373,21 +358,11 @@
    }
 
 
-<<<<<<< HEAD
-   Write-Host "Done creating the client application (ProfileSPAApp)"
-=======
    Write-Host "Done creating the client application (ProfileSPA)"
->>>>>>> f0fcde53
 
    # URL of the AAD application in the Azure portal
    # Future? $clientPortalUrl = "https://portal.azure.com/#@"+$tenantName+"/blade/Microsoft_AAD_RegisteredApps/ApplicationMenuBlade/Overview/appId/"+$clientAadApplication.AppId+"/objectId/"+$clientAadApplication.ObjectId+"/isMSAApp/"
    $clientPortalUrl = "https://portal.azure.com/#blade/Microsoft_AAD_RegisteredApps/ApplicationMenuBlade/CallAnAPI/appId/"+$clientAadApplication.AppId+"/objectId/"+$clientAadApplication.ObjectId+"/isMSAApp/"
-<<<<<<< HEAD
-   Add-Content -Value "<tr><td>client</td><td>$currentAppId</td><td><a href='$clientPortalUrl'>ProfileSPAApp</a></td></tr>" -Path createdApps.html
-
-   $requiredResourcesAccess = New-Object System.Collections.Generic.List[Microsoft.Open.AzureAD.Model.RequiredResourceAccess]
-
-=======
    Add-Content -Value "<tr><td>client</td><td>$currentAppId</td><td><a href='$clientPortalUrl'>ProfileSPA</a></td></tr>" -Path createdApps.html
 
    $requiredResourcesAccess = New-Object System.Collections.Generic.List[Microsoft.Open.AzureAD.Model.RequiredResourceAccess]
@@ -399,7 +374,6 @@
 
    $requiredResourcesAccess.Add($requiredPermissions)
 
->>>>>>> f0fcde53
    # Add Required Resources Access (from 'client' to 'service')
    Write-Host "Getting access from 'client' to 'service'"
    $requiredPermissions = GetRequiredPermissions -applicationDisplayName "ProfileAPI" `
@@ -428,11 +402,7 @@
    # Update config file for 'client'
    $configFile = $pwd.Path + "\..\ProfileSPA\src\utils\authConfig.js"
    Write-Host "Updating the sample code ($configFile)"
-<<<<<<< HEAD
-   $dictionary = @{ "Enter the Client Id (aka 'Application ID')" = $serviceAadApplication.AppId;"Enter the Profile APIs base address, e.g. 'https://contoso.onmicrosoft.com/ProfileAPI'" = '$serviceIdentifierUri';"Enter the API scopes as declared in the app registration 'Expose an Api' blade in the form of 'https://contoso.onmicrosoft.com/ProfileAPI/access_as_user'" = '$serviceIdentifierUri'+'/access_as_user' };
-=======
    $dictionary = @{ "Enter the Client Id (aka 'Application ID')" = $clientAadApplication.AppId;"Enter the API scopes as declared in the app registration 'Expose an Api' blade in the form of 'api://{client_id}/.default'" = ("api://"+$serviceAadApplication.AppId+"/access_as_user");"Enter the Web APIs base address, e.g. 'https://localhost:44351/api/profile/'" = $serviceAadApplication.HomePage };
->>>>>>> f0fcde53
    ReplaceInTextFile -configFilePath $configFile -dictionary $dictionary
    Write-Host ""
    Write-Host -ForegroundColor Green "------------------------------------------------------------------------------------------------" 
@@ -441,19 +411,12 @@
    Write-Host "  - Navigate to '$servicePortalUrl'"
    Write-Host "  - Navigate to the Manifest page and change 'signInAudience' to 'AzureADandPersonalMicrosoftAccount'." -ForegroundColor Red 
    Write-Host "  - Navigate to the Manifest page and change 'accessTokenAcceptedVersion' to 2." -ForegroundColor Red 
-<<<<<<< HEAD
-   Write-Host "- For 'client'"
-   Write-Host "  - Navigate to '$clientPortalUrl'"
-   Write-Host "  - Navigate to the Manifest page and change 'signInAudience' to 'AzureADandPersonalMicrosoftAccount'." -ForegroundColor Red 
-   Write-Host "  - Navigate to the Expose an API blade and change the Application ID URI to use the https pattern. i.e. https://<tenant_domain>/ProfileAPI" -ForegroundColor Red 
-=======
    Write-Host "  - Navigate to the Manifest page, find the entry for 'KnownClientApplications' and add the clientId of ProfileSPA." -ForegroundColor Red 
    Write-Host "- For 'client'"
    Write-Host "  - Navigate to '$clientPortalUrl'"
    Write-Host "  - Navigate to the Manifest page and change 'signInAudience' to 'AzureADandPersonalMicrosoftAccount'." -ForegroundColor Red 
    Write-Host "  - Navigate to the Manifest page and change 'accessTokenAcceptedVersion' to 2." -ForegroundColor Red 
    Write-Host "  - Navigate 'ProfileSPA/src/utils/authConfig.js' and convert the 'resourceScope' value into the form 'api://{client_id}/.default'" -ForegroundColor Red 
->>>>>>> f0fcde53
 
    Write-Host -ForegroundColor Green "------------------------------------------------------------------------------------------------" 
      
